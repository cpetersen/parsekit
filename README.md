--- conflicted
+++ resolved
@@ -1,6 +1,5 @@
 # ParseKit
 
-<<<<<<< HEAD
 [![CI](https://github.com/cpetersen/parser-core-ruby/actions/workflows/ci.yml/badge.svg)](https://github.com/cpetersen/parser-core-ruby/actions/workflows/ci.yml)
 [![Gem Version](https://badge.fury.io/rb/parser-core-ruby.svg)](https://badge.fury.io/rb/parser-core-ruby)
 [![License: MIT](https://img.shields.io/badge/License-MIT-yellow.svg)](https://opensource.org/licenses/MIT)
@@ -15,19 +14,6 @@
 - 🔧 **Unified API**: Single interface for multiple document formats
 - 📦 **Cross-Platform**: Works on Linux, macOS, and Windows
 - 🧪 **Well Tested**: Comprehensive test suite with RSpec
-=======
-ParseKit is a Ruby document parsing toolkit with zero runtime dependencies. It provides high-performance parsing for various document formats including PDF, DOCX, XLSX, and images with OCR support.
-
-## Features
-
-- **Zero Runtime Dependencies**: All libraries are statically linked - just `gem install` and go!
-- **PDF Text Extraction**: Uses statically-linked MuPDF for reliable PDF parsing
-- **OCR Support**: Embedded Tesseract for text extraction from images (PNG, JPEG, BMP, TIFF)
-- **Office Documents**: Parse DOCX and XLSX files using pure Rust implementations
-- **Multiple Formats**: Supports TXT, JSON, XML, HTML, CSV, and more
-- **High Performance**: Native Rust implementation via Magnus FFI bindings
-- **Cross-Platform**: Works on macOS, Linux, and Windows
->>>>>>> 209ad57a
 
 ## Installation
 
@@ -43,7 +29,6 @@
 
 Or install it yourself as:
 
-<<<<<<< HEAD
 ```bash
 gem install parser-core-ruby
 ```
@@ -58,11 +43,8 @@
   - **Ubuntu/Debian**: `sudo apt-get install libleptonica-dev libtesseract-dev libpoppler-cpp-dev`
   - **Fedora/RHEL**: `sudo dnf install leptonica-devel tesseract-devel poppler-cpp-devel`
   - **Windows**: See [DEPENDENCIES.md](DEPENDENCIES.md) for MSYS2 instructions
-  
+
 For detailed installation instructions and troubleshooting, see [DEPENDENCIES.md](DEPENDENCIES.md).
-=======
-    $ gem install parsekit
->>>>>>> 209ad57a
 
 ## Usage
 
@@ -71,10 +53,6 @@
 ```ruby
 require 'parsekit'
 
-# Create a parser instance
-parser = ParseKit::Parser.new
-
-<<<<<<< HEAD
 # Parse a PDF file
 text = ParserCore.parse_file("document.pdf")
 puts text  # Extracted text from the PDF
@@ -96,18 +74,6 @@
 parser = ParserCore::Parser.new
 text = parser.parse_file("report.docx")
 puts text
-=======
-# Parse various file types
-pdf_text = parser.parse_file('document.pdf')
-docx_text = parser.parse_file('document.docx')
-xlsx_text = parser.parse_file('spreadsheet.xlsx')
-
-# OCR images
-image_text = parser.parse_file('scanned_document.png')
-
-# Parse raw text
-text = parser.parse("Hello, World!")
->>>>>>> 209ad57a
 ```
 
 ### Module-Level Convenience Methods
